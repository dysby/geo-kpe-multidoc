--- conflicted
+++ resolved
@@ -37,23 +37,12 @@
 
 
 def arc_dist(d: np.ndarray, a=1):
-<<<<<<< HEAD
-    r"""$f(x) = arccot(a x) = arctan(1 / (a x))$
+    r"""$f(x) = arccot(a x) = arccot(z) = arctan(1 / z)
     Abramowitz, M. and Stegun, I. A., Handbook of Mathematical Functions, 10th printing, New York: Dover, 1964, pp. 79.
     https://personal.math.ubc.ca/~cbm/aands/page_79.htm
-    """
-    return np.arctan(1 / (a * d))
-=======
-    r"""$f(x) = arccot(a x)$
-
-    $$
-    arccot(z) = arctan(1 / z)
-    $$
-    Abramowitz, M. and Stegun, I. A., Handbook of Mathematical Functions, 10th printing, New York: Dover, 1964, pp. 79.
-    https://personal.math.ubc.ca/~cbm/aands/page_79.htm
+
     """
     return math.atan(1 / (a * d))
->>>>>>> 91266409
 
 
 def orig_dist(d: np.ndarray):
