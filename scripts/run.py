import argparse
import json
import sys
import textwrap
from datetime import datetime
from os import path
from time import time

from loguru import logger
from nltk.stem import PorterStemmer
from pandas import DataFrame

from geo_kpe_multidoc import GEO_KPE_MULTIDOC_CACHE_PATH
<<<<<<< HEAD
=======
from geo_kpe_multidoc.models.embedrank.embedrank_longformer_manual import (
    EmbedRankManual,
)
>>>>>>> 38a09a04


def parse_args():
    parser = argparse.ArgumentParser(
        formatter_class=argparse.RawDescriptionHelpFormatter,
        description=textwrap.dedent(
            """\
        Please do not mess up this text!
        --------------------------------
            I have indented it
            exactly the way
            I want it
        """
        ),
    )

    parser.add_argument(
        "--dataset_name",
        type=str,
        required=True,
        help="The input dataset name",
    )
    parser.add_argument(
        "--doc_embed_mode",
        default="mean",
        type=str,
        # required=True,
        help="The method for doc embedding.",
    )
    parser.add_argument(
        "--doc_mode",
        default="",
        type=str,
        # required=True,
        help="The method for doc mode (?).",
    )
    parser.add_argument(
        "--candidate_mode",
        default="",
        type=str,
        # required=True,
        help="The method for candidate mode (?).",
    )
    parser.add_argument(
        "--embed_model",
        type=str,
        help="Defines the embedding model to use",
        default="longformer-paraphrase-multilingual-mpnet-base-v2",
    )
    parser.add_argument(
        "--rank_model",
        default="EmbedRank",
        type=str,
        help="The Ranking Model [EmbedRank, EmbedRankManual, MaskRank, and FusionRank], MDKPERank",
        choices=["EmbedRank", "EmbedRankManual", "MaskRank", "FusionRank", "MDKPERank"],
    )
    parser.add_argument(
        "--doc_limit",
        default="-1",
        type=int,
        help="Max number of documents to process from Dataset.",
    )
    parser.add_argument(
        "--top_n",
        default="-1",
        type=int,
        help="Keep only Top N candidates",
    )
    parser.add_argument(
        "--experiment_name",
        default="run",
        type=str,
        help="Name to save experiment results.",
    )
    parser.add_argument(
        "--weights",
        nargs="+",
        help="Weight list for Fusion Rank, in .2f",
        default="0.50 0.50",
    )
    parser.add_argument(
        "--ensemble_mode",
        type=str,
        default="weighted",
        help="Fusion model ensembling mode",
        # choices=[el.value for el in EnsembleMode],
        choices=["weighted", "harmonic"],
    )
    parser.add_argument(
        "--save_pos_tags", action="store_true", help="bool flag to save POS tags"
    )
    parser.add_argument(
        "--save_embeds", action="store_true", help="bool flag to save generated embeds"
    )
    parser.add_argument(
        "--use_cache",
        action="store_true",
        help="bool flag to use pos tags and embeds from cache",
    )
    parser.add_argument(
        "--stemming", action="store_true", help="bool flag to use stemming"
    )
    parser.add_argument(
        "--lemmatization", action="store_true", help="boolean flag to use lemmatization"
    )
    parser.add_argument(
        "--embedrank_mmr", action="store_true", help="boolean flag to use EmbedRank MMR"
    )
    parser.add_argument(
        "--embedrank_diversity",
        type=float,
        help="EmbedRank MMR diversity parameter value.",
    )
    parser.add_argument(
        "--cache_results",
        action="store_true",
        help="Save KPE Model outputs to cache directory.",
    )
    parser.add_argument(
        "--sbert_max_length",
        type=int,
        help="base SentenceTransformer max lenth (Transformer SerfAttention O(N^2))",
    )
    return parser.parse_args()


def save(results: DataFrame, args):
    from geo_kpe_multidoc import GEO_KPE_MULTIDOC_OUTPUT_PATH

    t = datetime.now()
    filename = (
        "-".join(["results", args.experiment_name, t.strftime(r"%Y%m%d-%H%M%S")])
        + ".csv"
    )
    results.to_csv(path.join(GEO_KPE_MULTIDOC_OUTPUT_PATH, filename))
    logger.info(f"Results saved in {filename}")

    filename = filename[:-3] + "txt"
    with open(
        path.join(GEO_KPE_MULTIDOC_OUTPUT_PATH, filename), mode="w", encoding="utf8"
    ) as f:
        # f.write(args.__repr__())
        json.dump(args.__dict__, f, indent=4)


def main():
    args = parse_args()

    start = time()
    logger.info("Warmup")
    logger.info("Loading models")

    from geo_kpe_multidoc import GEO_KPE_MULTIDOC_DATA_PATH
    from geo_kpe_multidoc.datasets.datasets import DATASETS, load_data
    from geo_kpe_multidoc.evaluation.evaluation_tools import (
        evaluate_kp_extraction,
        extract_keyphrases_docs,
        extract_keyphrases_topics,
        output_one_top_cands,
        postprocess_dataset_labels,
        postprocess_res_labels,
    )
    from geo_kpe_multidoc.evaluation.mkduc01_eval import MKDUC01_Eval
    from geo_kpe_multidoc.models import EmbedRank, FusionModel, MaskRank, MDKPERank
    from geo_kpe_multidoc.models.pre_processing.pos_tagging import POS_tagger_spacy

    # "longformer-paraphrase-multilingual-mpnet-base-v2"
    BACKEND_MODEL_NAME = args.embed_model

    ds_name = args.dataset_name
    if ds_name not in DATASETS.keys():
        logger.critical(
            f"Dataset {ds_name} is not supported. Select one of {list(DATASETS.keys())}"
        )
        sys.exit(-1)

    TAGGER_NAME = DATASETS[ds_name].get("tagger")

    if args.rank_model == "EmbedRank":
        kpe_model = EmbedRank(BACKEND_MODEL_NAME, TAGGER_NAME)
<<<<<<< HEAD
        # if args.sbert_max_length != 128:
        #     kpe_model.model.embedding_model.max_seq_length = (
        #         args.sbert_max_length
        #     )
=======
    elif args.rank_model == "EmbedRankManual":
        kpe_model = EmbedRankManual(BACKEND_MODEL_NAME, TAGGER_NAME)
>>>>>>> 38a09a04
    elif args.rank_model == "MaskRank":
        kpe_model = MaskRank(BACKEND_MODEL_NAME, TAGGER_NAME)
    elif args.rank_model == "MDKPERank":
        kpe_model = MDKPERank(BACKEND_MODEL_NAME, TAGGER_NAME)
        # # TODO: refactor duplicate
        # if args.sbert_max_length != 128:
        #     kpe_model.base_model_embed.model.embedding_model.max_seq_length = (
        #         args.sbert_max_length
        #     )

    elif args.rank_model == "FusionRank":
        kpe_model = FusionModel(
            [
                EmbedRank(BACKEND_MODEL_NAME, TAGGER_NAME),
                MaskRank(BACKEND_MODEL_NAME, TAGGER_NAME),
            ],
            averaging_strategy=args.ensemble_mode,
            # models_weights=args.weights,
        )
    else:
        # raise ValueError("Model selection must be one of [EmbedRank, MaskRank].")
        logger.critical(
            "Model selection must be one of [EmbedRank, MaskRank, MDKPERank]."
        )
        sys.exit(-1)

    # Only python 3.11
    # match args.rank_model:
    #     case "EmbedRank":
    #         kpe_model = EmbedRank(BACKEND_MODEL_NAME, TAGGER_NAME)
    #     case "MaskRank":
    #         kpe_model = MaskRank(BACKEND_MODEL_NAME, TAGGER_NAME)
    #     case "MDKPERank":
    #         kpe_model = MDKPERank(BACKEND_MODEL_NAME, TAGGER_NAME)
    #     case "FusionRank":
    #         kpe_model = FusionModel(
    #             [
    #                 EmbedRank(BACKEND_MODEL_NAME, TAGGER_NAME),
    #                 MaskRank(BACKEND_MODEL_NAME, TAGGER_NAME),
    #             ],
    #             averaging_strategy=args.ensemble_mode,
    #             # models_weights=args.weights,
    #         )
    #     case _:
    #         # raise ValueError("Model selection must be one of [EmbedRank, MaskRank].")
    #         logger.critical(
    #             "Model selection must be one of [EmbedRank, MaskRank, MDKPERank]."
    #         )
    #         sys.exit(-1)

    if isinstance(kpe_model, MDKPERank):
        extract_eval = extract_keyphrases_topics
        if ds_name != "MKDUC01":
            logger.critical("Not Multi Document Ranking on single document dataset!")
    else:
        extract_eval = extract_keyphrases_docs

    stemmer = PorterStemmer() if args.stemming else None
    lemmer = DATASETS[ds_name].get("language") if args.lemmatization else None

    if not lemmer:
        logger.warning("Running without lemmatization. Results will be poor.")

    options = dict()

    if args.embedrank_mmr:
        options["mmr"] = True
        if args.embedrank_diversity:
            options["mmr_diversity"] = args.embedrank_diversity
        else:
            logger.warning("EmbedRank MMR selected but diversity is default 0.8")
        if isinstance(kpe_model, MaskRank):
            logger.warning("EmbedRank MMR selected but model is not EmbedRank")

    if args.cache_results:
        options["cache_results"] = True
    # if args.sbert_max_length != 128:
    #     kpe_model.base_model_embed.model.embedding_model.max_seq_length = (
    #         args.sbert_max_length
    #     )
    data = load_data(ds_name, GEO_KPE_MULTIDOC_DATA_PATH)
    logger.info(f"Args: {args}")
    logger.info("Start Testing ...")
    logger.info(f"KP extraction for {len(data)} examples.")
    logger.info(f"Options: {options}")

    options["experiment"] = args.experiment_name
    # -------------------------------------------------
    # --------------- Run Experiment ------------------
    # -------------------------------------------------
    model_results, true_labels = extract_eval(
        data,
        kpe_model,
        top_n=args.top_n,
        min_len=5,
        lemmer=lemmer,
        n_docs_limit=args.doc_limit,
        **options,
    )
    end = time()
    logger.info("Processing time: {}".format(end - start))

    # output_one_top_cands_geo(data.ids, model_results, true_labels)
    output_one_top_cands(data.ids, model_results, true_labels)

    # model_results["dataset_name"][(doc1_top_n, doc1_candidates), (doc2...)]
    assert stemmer != None
    # Transform keyphrases, thru stemming, for KPE evaluation.
    if not stemmer:
        logger.critical("KPE Evaluation usualy need stemmer!")
    else:
        model_results = postprocess_res_labels(model_results, stemmer, lemmer)
        true_labels = postprocess_dataset_labels(true_labels, stemmer, lemmer)
        import joblib

        joblib.dump(
            (model_results, true_labels),
            path.join(GEO_KPE_MULTIDOC_CACHE_PATH, "debug-predict-gold.pkl"),
        )

    results = evaluate_kp_extraction(model_results, true_labels)
    save(results, args)


if __name__ == "__main__":
    main()<|MERGE_RESOLUTION|>--- conflicted
+++ resolved
@@ -11,12 +11,9 @@
 from pandas import DataFrame
 
 from geo_kpe_multidoc import GEO_KPE_MULTIDOC_CACHE_PATH
-<<<<<<< HEAD
-=======
 from geo_kpe_multidoc.models.embedrank.embedrank_longformer_manual import (
     EmbedRankManual,
 )
->>>>>>> 38a09a04
 
 
 def parse_args():
@@ -135,11 +132,6 @@
         action="store_true",
         help="Save KPE Model outputs to cache directory.",
     )
-    parser.add_argument(
-        "--sbert_max_length",
-        type=int,
-        help="base SentenceTransformer max lenth (Transformer SerfAttention O(N^2))",
-    )
     return parser.parse_args()
 
 
@@ -197,25 +189,12 @@
 
     if args.rank_model == "EmbedRank":
         kpe_model = EmbedRank(BACKEND_MODEL_NAME, TAGGER_NAME)
-<<<<<<< HEAD
-        # if args.sbert_max_length != 128:
-        #     kpe_model.model.embedding_model.max_seq_length = (
-        #         args.sbert_max_length
-        #     )
-=======
     elif args.rank_model == "EmbedRankManual":
         kpe_model = EmbedRankManual(BACKEND_MODEL_NAME, TAGGER_NAME)
->>>>>>> 38a09a04
     elif args.rank_model == "MaskRank":
         kpe_model = MaskRank(BACKEND_MODEL_NAME, TAGGER_NAME)
     elif args.rank_model == "MDKPERank":
         kpe_model = MDKPERank(BACKEND_MODEL_NAME, TAGGER_NAME)
-        # # TODO: refactor duplicate
-        # if args.sbert_max_length != 128:
-        #     kpe_model.base_model_embed.model.embedding_model.max_seq_length = (
-        #         args.sbert_max_length
-        #     )
-
     elif args.rank_model == "FusionRank":
         kpe_model = FusionModel(
             [
@@ -282,10 +261,6 @@
 
     if args.cache_results:
         options["cache_results"] = True
-    # if args.sbert_max_length != 128:
-    #     kpe_model.base_model_embed.model.embedding_model.max_seq_length = (
-    #         args.sbert_max_length
-    #     )
     data = load_data(ds_name, GEO_KPE_MULTIDOC_DATA_PATH)
     logger.info(f"Args: {args}")
     logger.info("Start Testing ...")
